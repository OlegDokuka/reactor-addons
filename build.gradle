/*
 * Copyright (c) 2011-2019 Pivotal Software Inc, All Rights Reserved.
 *
 * Licensed under the Apache License, Version 2.0 (the "License");
 * you may not use this file except in compliance with the License.
 * You may obtain a copy of the License at
 *
 *       https://www.apache.org/licenses/LICENSE-2.0
 *
 * Unless required by applicable law or agreed to in writing, software
 * distributed under the License is distributed on an "AS IS" BASIS,
 * WITHOUT WARRANTIES OR CONDITIONS OF ANY KIND, either express or implied.
 * See the License for the specific language governing permissions and
 * limitations under the License.
 */

buildscript {
  ext.kotlinVersion = '1.3.41'
  repositories {
	mavenCentral()
	maven { url "https://repo.spring.io/plugins-release" }
  }
  dependencies {
<<<<<<< HEAD
	classpath "org.jetbrains.kotlin:kotlin-gradle-plugin:${kotlinVersion}",
			'org.springframework.build.gradle:propdeps-plugin:0.0.7',
			'io.spring.gradle:spring-io-plugin:0.0.4.RELEASE',
            'biz.aQute.bnd:biz.aQute.bnd.gradle:4.1.0'
  }
}

description = 'Reactor Core Addons including processors, adapters and more'

ext {
  gradleVersion = '4.2'
  gradleScriptDir = "${rootProject.projectDir}/gradle"

  //NOTE: reactor-core version is declared in gradle.properties

  // Languages
  groovyVersion = '2.4.1'

=======
	classpath 'org.springframework.build.gradle:propdeps-plugin:0.0.7'
	classpath "org.jetbrains.kotlin:kotlin-gradle-plugin:${kotlinVersion}"
  }
}

plugins {
	id "com.jfrog.artifactory" version "4.9.8" apply false
}

description = 'Reactive fast data framework for the JVM'

ext {
  reactorCoreVersion ='3.2.13.BUILD-SNAPSHOT'

  gradleScriptDir = "${rootProject.projectDir}/gradle"

>>>>>>> 7a6c9b28
  // Logging
  slf4jVersion = '1.7.12'
  logbackVersion = '1.1.2'

  // Libraries
  openHftChronicleVersion = '3.4.2'
  rxJava2Version = '2.2.8'
  akkaActorVersion = '2.4.10'

  swtVersion = '4.5.2'
  swtVersionPlatform = '4.5.2'

  // Testing
  assertJVersion = '3.9.0'
  quickTheoriesVersion = '0.24'
  mockitoVersion = '1.10.19'
  spockVersion = '1.0-groovy-2.4'

  javadocLinks = ["https://projectreactor.io/docs/core/${reactorCoreVersion}/api/",
		  		  "https://docs.oracle.com/javase/7/docs/api/",
				  "https://docs.oracle.com/javaee/6/api/",
				  "https://fasterxml.github.io/jackson-databind/javadoc/2.5/",
				  "https://www.goldmansachs.com/gs-collections/javadoc/5.1.0/",
				  "https://www.reactive-streams.org/reactive-streams-1.0.3-javadoc/"] as
		  String[]
}

apply from: "$gradleScriptDir/doc.gradle"

configurations.all {
  // check for updates every build
  resolutionStrategy.cacheChangingModulesFor 0, 'seconds'
}


configure(subprojects) { project ->
  group = 'io.projectreactor.addons'

  apply plugin: 'propdeps' //TODO replace with a simpler local plugin?
  apply plugin: 'java'
  apply plugin: 'kotlin'
  apply from: "${rootDir}/gradle/setup.gradle"

  [compileJava, compileTestJava]*.options*.compilerArgs = ["-Xlint:varargs",
														   "-Xlint:cast",
														   "-Xlint:classfile",
														   "-Xlint:dep-ann",
														   "-Xlint:divzero",
														   "-Xlint:empty",
														   "-Xlint:finally",
														   "-Xlint:overrides",
														   "-Xlint:path",
														   "-Xlint:processing",
														   "-Xlint:static",
														   "-Xlint:try",
														   "-Xlint:deprecation",
														   "-Xlint:unchecked",
														   "-Xlint:-serial",      // intentionally disabled
														   "-Xlint:-options",     // intentionally disabled
														   "-Xlint:-fallthrough", // intentionally disabled
														   "-Xlint:-rawtypes"     // TODO enable and fix warnings
  ]

  compileJava {
	sourceCompatibility = 1.8
	targetCompatibility = 1.8
  }

  compileTestJava {
	sourceCompatibility = 1.8
	targetCompatibility = 1.8
  }

  compileKotlin {
	kotlinOptions.jvmTarget = "1.8"
	kotlinOptions.freeCompilerArgs = ["-Xjsr305=strict"]
  }

  compileTestKotlin {
	kotlinOptions.jvmTarget = "1.8"
	kotlinOptions.freeCompilerArgs = ["-Xjsr305=strict"]
  }

  // now that kotlin-gradle-plugin 1.1.60 is out with fix for https://youtrack.jetbrains.com/issue/KT-17564
  // be wary and fail if the issue of source file duplication in jar comes up again
  sourcesJar {
	duplicatesStrategy = DuplicatesStrategy.FAIL
  }

  if (JavaVersion.current().isJava8Compatible()) {
	compileTestJava.options.compilerArgs += "-parameters"
	tasks.withType(Javadoc) {
	  options.addStringOption('Xdoclint:none', '-quiet')
	}
  }

  [compileJava, compileTestJava]*.options*.encoding = 'UTF-8'

  sourceSets.test.resources.srcDirs = ["src/test/resources", "src/test/java"]

  project.tasks.withType(Test).all {
	systemProperty("java.awt.headless", "true")
	systemProperty("reactor.trace.cancel", "true")
	systemProperty("reactor.trace.nocapacity", "true")
	systemProperty("testGroups", project.properties.get("testGroups"))
	scanForTestClasses = false
	include '**/*Tests.*'
	include '**/*Test.*'
	include '**/*Spec.*'
	exclude '**/*Abstract*.*'
	exclude '**/dummy/Test.*'
  }

  repositories {
	if (version.endsWith('BUILD-SNAPSHOT')) {
	  mavenLocal()
	  maven { url 'https://repo.spring.io/libs-snapshot' }
	}

	maven { url 'https://repo.spring.io/libs-milestone' }
	maven { url "https://oss.sonatype.org/content/repositories/releases/" }
	jcenter()
	mavenCentral()
  }

  // dependencies that are common across all java projects
  dependencies {
	compile "io.projectreactor:reactor-core:$reactorCoreVersion"

	// JSR-305 annotations
	optional "com.google.code.findbugs:jsr305:3.0.2"

	// Logging
	optional "org.slf4j:slf4j-api:$slf4jVersion"

	// Testing
	testCompile 'junit:junit:4.12',
			"org.hamcrest:hamcrest-library:1.3",
			"org.assertj:assertj-core:$assertJVersion",
			"org.quicktheories:quicktheories:$quickTheoriesVersion",
			"org.testng:testng:6.8.5"
	testRuntime "ch.qos.logback:logback-classic:$logbackVersion"
	testCompile "io.projectreactor:reactor-test:$reactorCoreVersion"

  }
}

project('reactor-adapter') {
  description = 'Adapters on top of various async boundary providers'

  apply plugin: "biz.aQute.bnd.builder"

  dependencies {
	//Optional RxJava 2 Converter
	optional "io.reactivex.rxjava2:rxjava:$rxJava2Version"

	optional "com.typesafe.akka:akka-actor_2.11:$akkaActorVersion"

	optional "org.jetbrains.kotlin:kotlin-stdlib:${kotlinVersion}"

	testCompile "org.reactivestreams:reactive-streams-tck:1.0.3"
  }

  jar {
    manifest {
      attributes 'Implementation-Title': 'reactor-adapter',
              'Implementation-Version': version,
              'Automatic-Module-Name': 'reactor.adapter'
    }
	bnd(
			"-exportcontents": "!*internal*,*;-noimport:=true",
			"-nouses": "true",
			"Import-Package": "!*internal*,!javax.annotation,kotlin.*;resolution:=optional,*"
	)
  }

}

project('reactor-extra') {
  description = 'Reactor Extra utilities'

  apply plugin: "biz.aQute.bnd.builder"

  repositories {
	maven { url "https://maven-eclipse.github.io/maven" }
  }

  dependencies {
	optional "org.eclipse.swt:org.eclipse.swt.${getSwtPlatform()}:${swtVersionPlatform}"
	optional("org.jetbrains.kotlin:kotlin-stdlib:${kotlinVersion}")
	testCompile "org.reactivestreams:reactive-streams-tck:1.0.3"
	testCompile "org.mockito:mockito-core:2.23.0"
  }

  jar {
    manifest {
      attributes 'Implementation-Title': 'reactor-extra',
              'Implementation-Version': version,
              'Automatic-Module-Name': 'reactor.extra'
    }
	bnd(
			"-exportcontents": "!*internal*,*;-noimport:=true",
			"-nouses": "true",
			"Import-Package": "!*internal*,!javax.annotation,kotlin.*;resolution:=optional,org.eclipse.*;resolution:=optional,javax.swing.*;resolution:=optional,*"
	)
  }
}

static def getSwtPlatform() {
  String osname = System.properties['os.name']
  String osarch = System.properties['os.arch']
  if (osname.toLowerCase(Locale.ROOT).contains('win')) {
	if (osarch.contains("64")) {
	  return "win32.win32.x86_64"
	}
	return "win32.win32.x86"
  }
  if (osname.toLowerCase(Locale.ROOT).contains("nux")) {
	if (osarch.contains("64")) {
	  return "gtk.linux.x86_64"
	}
	return "gtk.linux.x86"
  }
  if (osname.toLowerCase(Locale.ROOT).contains("mac")) {
	return "cocoa.macosx.x86_64"
  }
  throw new RuntimeException("Unknown OS/Arch: " + osname + ", " + osarch)
}<|MERGE_RESOLUTION|>--- conflicted
+++ resolved
@@ -21,28 +21,9 @@
 	maven { url "https://repo.spring.io/plugins-release" }
   }
   dependencies {
-<<<<<<< HEAD
-	classpath "org.jetbrains.kotlin:kotlin-gradle-plugin:${kotlinVersion}",
-			'org.springframework.build.gradle:propdeps-plugin:0.0.7',
-			'io.spring.gradle:spring-io-plugin:0.0.4.RELEASE',
-            'biz.aQute.bnd:biz.aQute.bnd.gradle:4.1.0'
-  }
-}
-
-description = 'Reactor Core Addons including processors, adapters and more'
-
-ext {
-  gradleVersion = '4.2'
-  gradleScriptDir = "${rootProject.projectDir}/gradle"
-
-  //NOTE: reactor-core version is declared in gradle.properties
-
-  // Languages
-  groovyVersion = '2.4.1'
-
-=======
 	classpath 'org.springframework.build.gradle:propdeps-plugin:0.0.7'
 	classpath "org.jetbrains.kotlin:kotlin-gradle-plugin:${kotlinVersion}"
+	classpath 'biz.aQute.bnd:biz.aQute.bnd.gradle:4.1.0'
   }
 }
 
@@ -50,14 +31,13 @@
 	id "com.jfrog.artifactory" version "4.9.8" apply false
 }
 
-description = 'Reactive fast data framework for the JVM'
+description = 'Reactor Core Addons including processors, adapters and more'
 
 ext {
-  reactorCoreVersion ='3.2.13.BUILD-SNAPSHOT'
-
   gradleScriptDir = "${rootProject.projectDir}/gradle"
 
->>>>>>> 7a6c9b28
+  //NOTE: reactor-core version is declared in gradle.properties
+
   // Logging
   slf4jVersion = '1.7.12'
   logbackVersion = '1.1.2'
